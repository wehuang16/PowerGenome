--- conflicted
+++ resolved
@@ -201,14 +201,9 @@
 
     base_year = int(base_year)
     target_year = int(target_year)
-<<<<<<< HEAD
-
-    cpi_data = load_cpi_data()
-=======
     data_path = kwargs.pop("data_path", None)
     reload_data = kwargs.pop("reload_data", False)
     cpi_data = load_cpi_data(reload_data=reload_data, data_path=data_path)
->>>>>>> b3c01bab
     if cpi_data["year"].max() < max(target_year, base_year):
         logger.info("Updating CPI data")
         kwargs.update({"end_year": target_year})
