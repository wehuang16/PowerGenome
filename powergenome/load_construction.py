from typing import Dict, List, Union
import numpy as np
import pandas as pd
import os
import logging
from functools import lru_cache

from pathlib import Path
from joblib import Memory

import powergenome.load_profiles as load_profiles

from powergenome.util import (
    deep_freeze_args,
    init_pudl_connection,
    regions_to_keep,
    snake_case_col,
)
from powergenome.params import DATA_PATHS, SETTINGS

logger = logging.getLogger(__name__)

try:
    path_in = Path(SETTINGS["EFS_DATA"])
except TypeError:
    logger.warning("The variable 'EFS_DATA' is not included in your .env file.")

memory = Memory(location=DATA_PATHS["cache"], verbose=0)

us_state_abbrev = {
    "Alabama": "AL",
    "Alaska": "AK",
    "American Samoa": "AS",
    "Arizona": "AZ",
    "Arkansas": "AR",
    "California": "CA",
    "Colorado": "CO",
    "Connecticut": "CT",
    "Delaware": "DE",
    "District Of Columbia": "DC",
    "District of Columbia": "DC",
    "Florida": "FL",
    "Georgia": "GA",
    "Guam": "GU",
    "Hawaii": "HI",
    "Idaho": "ID",
    "Illinois": "IL",
    "Indiana": "IN",
    "Iowa": "IA",
    "Kansas": "KS",
    "Kentucky": "KY",
    "Louisiana": "LA",
    "Maine": "ME",
    "Maryland": "MD",
    "Massachusetts": "MA",
    "Michigan": "MI",
    "Minnesota": "MN",
    "Mississippi": "MS",
    "Missouri": "MO",
    "Montana": "MT",
    "Nebraska": "NE",
    "Nevada": "NV",
    "New Hampshire": "NH",
    "New Jersey": "NJ",
    "New Mexico": "NM",
    "New York": "NY",
    "North Carolina": "NC",
    "North Dakota": "ND",
    "Northern Mariana Islands": "MP",
    "Ohio": "OH",
    "Oklahoma": "OK",
    "Oregon": "OR",
    "Pennsylvania": "PA",
    "Puerto Rico": "PR",
    "Rhode Island": "RI",
    "South Carolina": "SC",
    "South Dakota": "SD",
    "Tennessee": "TN",
    "Texas": "TX",
    "Utah": "UT",
    "Vermont": "VT",
    "Virgin Islands": "VI",
    "Virginia": "VA",
    "Washington": "WA",
    "West Virginia": "WV",
    "Wisconsin": "WI",
    "Wyoming": "WY",
}

historical_load_region_map = {
    "TRE": ["ERC_PHDL", "ERC_REST", "ERC_WEST"],
    "FLRC": ["FRCC"],
    "MWRCE": ["MIS_WUMS"],
    "MWRCW": ["MIS_MAPP", "SPP_WAUE", "SPP_NEBR", "MIS_MIDA", "MIS_IA", "MIS_MNWI"],
    "NPCCNE": ["NENG_ME", "NENG_CT", "NENGREST"],
    "NPCCNYWE": ["NY_Z_J"],
    "NPCCLI": ["NY_Z_K"],
    "NPCCUPNY": ["NY_Z_A", "NY_Z_B", "NY_Z_C&E", "NY_Z_D", "NY_Z_F", "NY_Z_G-I"],
    "RFCET": ["PJM_WMAC", "PJM_EMAC", "PJM_SMAC", "PJM_PENE", "PJM_Dom"],
    "RFCMI": ["MIS_LMI"],
    "RFCWT": ["PJM_West", "PJM_AP", "PJM_ATSI", "PJM_COMD"],
    "SERCDLT": ["MIS_WOTA", "MIS_LA", "MIS_AMSO", "MIS_AR", "MIS_D_MS"],
    "SERCGW": ["MIS_MO", "S_D_AECI", "MIS_IL", "MIS_INKY"],
    "SERCSOES": ["S_SOU"],
    "SERCCNT": ["S_C_TVA", "S_C_KY"],
    "SERCVC": ["S_VACA"],
    "SWPPNO": ["SPP_N"],
    "SWPPSO": ["SPP_SPS", "SPP_WEST"],
    "WECCSW": ["WECC_AZ", "WECC_NM", "WECC_SNV"],
    "WECCCA": ["WEC_CALN", "WEC_BANC", "WECC_IID", "WECC_SCE", "WEC_LADW", "WEC_SDGE"],
    "WENWPP": ["WECC_PNW", "WECC_MT", "WECC_ID", "WECC_WY", "WECC_UT", "WECC_NNV"],
    "WECCRKS": ["WECC_CO"],
}

future_load_region_map = {
    "TRE": ["ERC_PHDL", "ERC_REST", "ERC_WEST"],
    "FLRC": ["FRCC"],
    "MCW": ["MIS_WUMS", "MIS_MNWI", "MIS_IA"],
    "MCE": ["MIS_LMI"],
    "PJMCE": ["PJM_COMD"],
    "MCC": ["MIS_IL", "MIS_MO", "S_D_AECI", "MIS_INKY"],
    "SWPPNO": ["MIS_MAPP", "SPP_WAUE", "SPP_NEBR", "MIS_MIDA"],
    "SWPPC": ["SPP_N"],
    "SWPPSO": ["SPP_WEST", "SPP_SPS"],
    "MCS": ["MIS_AMSO", "MIS_WOTA", "MIS_LA", "MIS_AR", "MIS_D_MS"],
    "SERCSOES": ["S_SOU"],
    "SERCE": ["S_VACA"],
    "PJMD": ["PJM_Dom"],
    "PJMW": ["PJM_West", "PJM_AP", "PJM_ATSI"],
    "PJME": ["PJM_WMAC", "PJM_EMAC", "PJM_SMAC", "PJM_PENE"],
    "SERCCNT": ["S_C_TVA", "S_C_KY"],
    "NPCCUPNY": ["NY_Z_A", "NY_Z_B", "NY_Z_C&E", "NY_Z_D", "NY_Z_F", "NY_Z_G-I"],
    "NENYCLI": ["NY_Z_J", "NY_Z_K"],
    "NPCCNE": ["NENG_ME", "NENGREST", "NENG_CT"],
    "WECCRKS": ["WECC_CO"],
    "WECCB": ["WECC_ID", "WECC_WY", "WECC_UT", "WECC_NNV"],
    "WENWPP": ["WECC_PNW", "WECC_MT"],
    "WECCCAN": ["WEC_CALN", "WEC_BANC"],
    "WECCCAS": ["WECC_IID", "WECC_SCE", "WEC_LADW", "WEC_SDGE"],
    "WECCSW": ["WECC_AZ", "WECC_NM", "WECC_SNV"],
}


def load_region_pop_frac(
    fn: str = "ipm_state_pop_weight.parquet",
) -> pd.DataFrame:
    # TODO #178 finalize state pop weight file and filename
    # read in state proportions
    # how much state load should be distributed to GenXRegion
    pop_cols = ["ipm_region", "state", "state_prop"]
    if (path_in / fn).suffix == ".csv":
        pop = pd.read_csv(path_in / fn, columns=pop_cols)
    elif (path_in / fn).suffix == ".parquet":
        pop = pd.read_parquet(path_in / fn, columns=pop_cols)
    pop["state"] = pop["state"].map(us_state_abbrev)
    return pop


running_sectors = {
    "res_sph": ("Residential", "space heating and cooling"),
    "res_wh": ("Residential", "water heating"),
    "com_sph": ("Commercial", "space heating and cooling"),
    "com_wh": ("Commercial", "water heating"),
    "trans_ldv": ("Transportation", "light-duty vehicles"),
    "trans_mdv": ("Transportation", "medium-duty trucks"),
    "trans_hdv": ("Transportation", "heavy-duty trucks"),
    "trans_bus": ("Transportation", "transit buses"),
}


def CreateOutputFolder(case_folder):
    path = case_folder / "extra_outputs"
    if not os.path.exists(path):
        os.makedirs(path)


@memory.cache
def CreateBaseLoad(
    years: List[int],
    regions: List[str],
    future_load_region_map: Dict[str, dict],
    growth_scenario: str,
    eia_aeo_year: int,
    regular_load_growth_start_year: int = 2019,
    alt_growth_rate: Dict[str, float] = {},
    pop_fn: Union[str, Path] = None,
) -> pd.DataFrame:
    load_dtypes = {
        "Year": "category",
        "LocalHourID": "category",
        "Sector": "category",
        "Subsector": "category",
        "LoadMW": np.float32,
    }
    if pop_fn:
        pop = load_region_pop_frac(fn=pop_fn)
    else:
        pop = load_region_pop_frac()
    model_states = pop.loc[pop["ipm_region"].isin(regions), "state"]
    efs_2020_load_prof = pd.read_parquet(path_in / "EFS_REF_load_2020.parquet")
    efs_2020_load_prof = efs_2020_load_prof.astype(load_dtypes)
    efs_2020_load_prof.columns = snake_case_col(efs_2020_load_prof.columns)
    total_efs_2020_load = efs_2020_load_prof["loadmw"].sum()

    efs_2020_load_prof = efs_2020_load_prof.loc[
        efs_2020_load_prof["state"].isin(model_states), :
    ]
    efs_2020_load_prof = pd.merge(efs_2020_load_prof, pop, on=["state"])
    efs_2020_load_prof = efs_2020_load_prof.assign(
        weighted=efs_2020_load_prof["loadmw"] * efs_2020_load_prof["state_prop"]
    )
    efs_2020_load_prof = efs_2020_load_prof.groupby(
        ["year", "ipm_region", "localhourid", "sector", "subsector"],
        as_index=False,
        observed=True,
    ).agg({"weighted": "sum"})

    # Read in 2019 Demand
    demand_settings = {
        "historical_load_region_map": historical_load_region_map,
        "future_load_region_map": future_load_region_map,
        "model_year": 2019,
        "model_regions": list(pop["ipm_region"].unique()),
        "utc_offset": -5,
    }
    pudl_engine, pudl_out, pg_engine = init_pudl_connection()
    original_load_2019 = load_profiles.make_load_curves(pg_engine, demand_settings)
    original_load_2019 = original_load_2019.reset_index().rename(
        columns={"time_index": "localhourid"}
    )
    original_load_2019 = original_load_2019.melt(id_vars="localhourid").rename(
        columns={"variable": "ipm_region", "value": "loadmw_original"}
    )

    ratio_A = original_load_2019["loadmw_original"].sum() / total_efs_2020_load
    efs_2020_load_prof["weighted"] *= ratio_A

    base_load_2019 = efs_2020_load_prof.rename(columns={"weighted": "loadmw"})

    # Create Base loads
    base_load_2019 = base_load_2019.loc[base_load_2019["ipm_region"].isin(regions), :]
    base_load_2019.loc[
        (base_load_2019["sector"] == "Industrial")
        & (base_load_2019["subsector"].isin(["process heat", "machine drives"])),
        "subsector",
    ] = "other"
    base_load_2019 = base_load_2019.loc[base_load_2019["subsector"] == "other", :]
    base_load_2019 = base_load_2019.groupby(
        ["year", "localhourid", "ipm_region", "sector"], as_index=False
    ).agg({"loadmw": "sum"})
    base_load = base_load_2019
    for y in years:
        growth_factor = load_profiles.calc_growth_factors(
            regions,
            load_region_map=future_load_region_map,
            growth_scenario=growth_scenario,
            eia_aeo_year=eia_aeo_year,
            start_year=regular_load_growth_start_year,
            end_year=y,
            alt_growth_rate=alt_growth_rate,
        )
        base_load_temp = base_load_2019.copy()
        base_load_temp["year"] = y
        base_load_temp["loadmw"] *= base_load_temp["ipm_region"].map(growth_factor)
        base_load = base_load.append(base_load_temp, ignore_index=True)
    return base_load


def create_subsector_ts(
    sector: str, subsector: str, year: int, scenario_stock: pd.DataFrame
) -> pd.DataFrame:
    ts_cols = ["State", "Year", "LocalHourID", "Unit", "Factor_Type1", "Factor_Type2"]
    timeseries = pd.read_parquet(
        path_in / f"{sector}_{subsector}_Incremental_Factor.parquet", columns=ts_cols
    )
    timeseries.columns = snake_case_col(timeseries.columns)
    stock_temp = scenario_stock[
        (scenario_stock["sector"] == sector)
        & (scenario_stock["subsector"] == subsector)
    ]
    stock_temp = stock_temp[
        ["scenario", "state", "year", "agg_stock_type1", "agg_stock_type2"]
    ]
    factor_years = timeseries["year"].unique()
    if not year in factor_years:
        diff = np.array(factor_years - year)
        index = diff[np.where(diff <= 0)].argmax()
        year_approx = factor_years[index]
        timeseries = timeseries.loc[timeseries["year"] == year_approx, :]
        timeseries["year"] = year
        logger.warning(
            f"No incremental factor available for {sector}/{subsector} "
            f"in year {year}: using factors from year {year_approx} instead."
        )

    timeseries = pd.merge(timeseries, stock_temp, on=["state", "year"])
    timeseries = timeseries.assign(
        loadmw=timeseries["agg_stock_type1"] * timeseries["factor_type1"]
        + timeseries["agg_stock_type2"] * timeseries["factor_type2"]
    )
    return timeseries[["scenario", "state", "year", "localhourid", "loadmw"]].dropna()


def state_demand_to_region(
    df: pd.DataFrame, pop: pd.DataFrame, col_name: str
) -> pd.DataFrame:
    temp = pd.merge(df, pop, on=["state"], how="left")
    temp = (
        temp.assign(weighted=temp["loadmw"] * temp["state_prop"])
        .groupby(["scenario", "year", "localhourid", "ipm_region"], as_index=False)[
            "weighted"
        ]
        .sum()
        .rename(columns={"weighted": col_name + "_MW"})
    )
    return temp


# @hash_dict
# @freezeargs
@deep_freeze_args
@lru_cache()
def AddElectrification(
    stock_fn: str,
    year: int,
    elec_scenario: str,
    regions: List[str],
    output_folder: Path,
    future_load_region_map: Dict[str, dict],
    growth_scenario: str,
    eia_aeo_year: int,
    regular_load_growth_start_year: int = 2019,
    alt_growth_rate: Dict[str, float] = {},
) -> pd.DataFrame:
    try:
        if (output_folder / "load_by_region_sector.parquet").exists():
            return pd.read_parquet(output_folder / "load_by_region_sector.parquet")
    except:
        pass
    # Creating Time-series
<<<<<<< HEAD
    pop_files = path_in.glob("*pop_weight*")
=======
    pop_files = path_in.glob("pop_weight*")
>>>>>>> 10467b92
    newest_pop_file = max(pop_files, key=os.path.getctime)
    pop = load_region_pop_frac(fn=newest_pop_file.name)
    states = pop.loc[pop["ipm_region"].isin(regions), "state"].unique()
    scenario_stock = pd.read_parquet(path_in / stock_fn)
    scenario_stock.columns = snake_case_col(scenario_stock.columns)
    scenario_stock = scenario_stock[
        (scenario_stock["year"] == year)
        & (scenario_stock["scenario"] == elec_scenario)
        & (scenario_stock["state"].isin(states))
    ]

    subsector_ts_dfs = {}
    for name, (sector, subsector) in running_sectors.items():
        subsector_ts_dfs[name] = create_subsector_ts(
            sector, subsector, year, scenario_stock
        )

    # Res_SPH = pd.read_parquet(
    #     path_result
    #     / f"Residential_space heating and cooling_Scenario_Timeseries.parquet"
    # )
    # Res_SPH = Res_SPH.rename(columns={"loadmw": "Res_SPH_LoadMW"})
    # Res_SPH_sum = Res_SPH
    # Res_SPH_sum = Res_SPH.groupby(["SCENARIO", "state", "year"], as_index=False)[
    #     "Res_SPH_LoadMW"
    # ].agg({"Total_Res_SPH_TWh": "sum"})
    # Res_SPH_sum["Total_Res_SPH_TWh"] = 10 ** -6 * Res_SPH_sum["Total_Res_SPH_TWh"]

    # Res_WH = pd.read_parquet(
    #     path_result / f"Residential_water heating_Scenario_Timeseries.parquet"
    # )
    # Res_WH = Res_WH.rename(columns={"loadmw": "Res_WH_LoadMW"})
    # Res_WH_sum = Res_WH
    # Res_WH_sum = Res_WH.groupby(["SCENARIO", "state", "year"], as_index=False)[
    #     "Res_WH_LoadMW"
    # ].agg({"Total_Res_WH_TWh": "sum"})
    # Res_WH_sum["Total_Res_WH_TWh"] = 10 ** -6 * Res_WH_sum["Total_Res_WH_TWh"]

    # Com_SPH = pd.read_parquet(
    #     path_result
    #     / f"Commercial_space heating and cooling_Scenario_Timeseries.parquet"
    # )
    # Com_SPH = Com_SPH.rename(columns={"loadmw": "Com_SPH_LoadMW"})
    # Com_SPH_sum = Com_SPH
    # Com_SPH_sum = Com_SPH.groupby(["SCENARIO", "state", "year"], as_index=False)[
    #     "Com_SPH_LoadMW"
    # ].agg({"Total_Com_SPH_TWh": "sum"})
    # Com_SPH_sum["Total_Com_SPH_TWh"] = 10 ** -6 * Com_SPH_sum["Total_Com_SPH_TWh"]

    # Com_WH = pd.read_parquet(
    #     path_result / f"Commercial_water heating_Scenario_Timeseries.parquet"
    # )
    # Com_WH = Com_WH.rename(columns={"loadmw": "Com_WH_LoadMW"})
    # Com_WH_sum = Com_WH
    # Com_WH_sum = Com_WH.groupby(["SCENARIO", "state", "year"], as_index=False)[
    #     "Com_WH_LoadMW"
    # ].agg({"Total_Com_WH_TWh": "sum"})
    # Com_WH_sum["Total_Com_WH_TWh"] = 10 ** -6 * Com_WH_sum["Total_Com_WH_TWh"]

    # Trans_LDV = pd.read_parquet(
    #     path_result / f"Transportation_light-duty vehicles_Scenario_Timeseries.parquet"
    # )
    # Trans_LDV = Trans_LDV.rename(columns={"loadmw": "LDV_LoadMW"})
    # Trans_LDV_sum = Trans_LDV
    # Trans_LDV_sum = Trans_LDV.groupby(["SCENARIO", "state", "year"], as_index=False)[
    #     "LDV_LoadMW"
    # ].agg({"Total_Trans_LDV_TWh": "sum"})
    # Trans_LDV_sum["Total_Trans_LDV_TWh"] = (
    #     10 ** -6 * Trans_LDV_sum["Total_Trans_LDV_TWh"]
    # )

    # Trans_MDV = pd.read_parquet(
    #     path_result / f"Transportation_medium-duty trucks_Scenario_Timeseries.parquet"
    # )
    # Trans_MDV = Trans_MDV.rename(columns={"loadmw": "MDV_LoadMW"})
    # Trans_MDV_sum = Trans_MDV
    # Trans_MDV_sum = Trans_MDV.groupby(["SCENARIO", "state", "year"], as_index=False)[
    #     "MDV_LoadMW"
    # ].agg({"Total_Trans_MDV_TWh": "sum"})
    # Trans_MDV_sum["Total_Trans_MDV_TWh"] = (
    #     10 ** -6 * Trans_MDV_sum["Total_Trans_MDV_TWh"]
    # )

    # Trans_HDV = pd.read_parquet(
    #     path_result / f"Transportation_heavy-duty trucks_Scenario_Timeseries.parquet"
    # )
    # Trans_HDV = Trans_HDV.rename(columns={"loadmw": "HDV_LoadMW"})
    # Trans_HDV_sum = Trans_HDV
    # Trans_HDV_sum = Trans_HDV.groupby(["SCENARIO", "state", "year"], as_index=False)[
    #     "HDV_LoadMW"
    # ].agg({"Total_Trans_HDV_TWh": "sum"})
    # Trans_HDV_sum["Total_Trans_HDV_TWh"] = (
    #     10 ** -6 * Trans_HDV_sum["Total_Trans_HDV_TWh"]
    # )

    # Trans_BUS = pd.read_parquet(
    #     path_result / f"Transportation_transit buses_Scenario_Timeseries.parquet"
    # )
    # Trans_BUS = Trans_BUS.rename(columns={"loadmw": "BUS_LoadMW"})
    # Trans_BUS_sum = Trans_BUS
    # Trans_BUS_sum = Trans_BUS.groupby(["SCENARIO", "state", "year"], as_index=False)[
    #     "BUS_LoadMW"
    # ].agg({"Total_Trans_BUS_TWh": "sum"})
    # Trans_BUS_sum["Total_Trans_BUS_TWh"] = (
    #     10 ** -6 * Trans_BUS_sum["Total_Trans_BUS_TWh"]
    # )

    # del (
    #     Res_SPH_sum,
    #     Res_WH_sum,
    #     Com_SPH_sum,
    #     Trans_LDV_sum,
    #     Trans_MDV_sum,
    #     Trans_HDV_sum,
    #     Trans_BUS_sum,
    # )

    # ################
    # # Distribute Load to GenX.Region
    # print("Distribute Load to GenX.Region")
    # subsectors = [
    #     Res_SPH,
    #     Res_WH,
    #     Com_SPH,
    #     Com_WH,
    #     Trans_LDV,
    #     Trans_MDV,
    #     Trans_HDV,
    #     Trans_BUS,
    # ]
    # subsector_names = [
    #     "Res_SPH",
    #     "Res_WH",
    #     "Com_SPH",
    #     "Com_WH",
    #     "Trans_LDV",
    #     "Trans_MDV",
    #     "Trans_HDV",
    #     "Trans_BUS",
    # ]
    column_names = [
        "Res_SPH",
        "Res_WH",
        "Com_SPH",
        "Com_WH",
        "LDV",
        "MDV",
        "HDV",
        "BUS",
    ]
    for col_name, (name, df) in zip(column_names, subsector_ts_dfs.items()):
        subsector_ts_dfs[name] = state_demand_to_region(df, pop, col_name)

    ######
    # Construct Total Load
    df_list = []
    for r in regions:
        _df = CreateBaseLoad(
            [year],
            [r],
            future_load_region_map,
            growth_scenario,
            eia_aeo_year,
            regular_load_growth_start_year,
            alt_growth_rate,
            newest_pop_file,
        )
        df_list.append(_df)
    base_load = pd.concat(df_list, ignore_index=True)

    base_load = base_load.rename(columns={"loadmw": "base_MW"})

    base_load.loc[(base_load["sector"] == "Commercial"), "Subsector"] = "Base_Com_other"
    base_load.loc[
        (base_load["sector"] == "Residential"), "Subsector"
    ] = "Base_Res_other"
    base_load.loc[
        (base_load["sector"] == "Transportation"), "Subsector"
    ] = "Base_Trans_other"
    base_load.loc[(base_load["sector"] == "Industrial"), "Subsector"] = "Base_Ind"
    base_load = base_load.drop(columns=["sector"])
    base_load = base_load.pivot_table(
        index=["localhourid", "ipm_region", "year"],
        columns="Subsector",
        values="base_MW",
    ).reset_index()
    base_load = base_load.astype({"year": "category", "ipm_region": "category"})
    print("grouping base load")
    base_load = base_load.groupby(
        ["localhourid", "ipm_region", "year"], as_index=False
    ).agg(
        {
            "Base_Com_other": "sum",
            "Base_Res_other": "sum",
            "Base_Trans_other": "sum",
            "Base_Ind": "sum",
        }
    )

    total_load = pd.DataFrame()
    for name, df in subsector_ts_dfs.items():
        if total_load.empty:
            total_load = df
        else:
            total_load = pd.merge(
                total_load, df, on=["scenario", "year", "localhourid", "ipm_region"]
            )
    total_load = pd.merge(
        total_load, base_load, on=["year", "localhourid", "ipm_region"]
    )

    total_load = total_load.astype(
        {
            "scenario": "category",
            "year": "category",
            "Res_WH_MW": np.float32,
            "Com_WH_MW": np.float32,
            "Res_SPH_MW": np.float32,
            "Com_SPH_MW": np.float32,
            "LDV_MW": np.float32,
            "MDV_MW": np.float32,
            "HDV_MW": np.float32,
            "Base_Com_other": np.float32,
            "Base_Res_other": np.float32,
            "Base_Trans_other": np.float32,
            "Base_Ind": np.float32,
        }
    )
    if output_folder:
        total_load.to_parquet(
            output_folder / "load_by_region_sector.parquet", index=False
        )

    return total_load


def build_total_load(
    stock_fn: str,
    year: int,
    elec_scenario: str,
    regions: List[str],
    output_folder: Path,
    future_load_region_map: Dict[str, dict],
    growth_scenario: str,
    eia_aeo_year: int,
    regular_load_growth_start_year: int = 2019,
    alt_growth_rate: Dict[str, float] = {},
) -> pd.DataFrame:

    total_load = AddElectrification(
        stock_fn,
        year,
        elec_scenario,
        regions,
        output_folder,
        future_load_region_map,
        growth_scenario,
        eia_aeo_year,
        regular_load_growth_start_year,
        alt_growth_rate,
    )

    if output_folder and not (output_folder / "load_by_region_sector.parquet").exists():
        total_load.to_parquet(
            output_folder / "load_by_region_sector.parquet", index=False
        )
    return total_load


def FilterTotalProfile(settings: dict, total_load: pd.DataFrame) -> pd.DataFrame:
    total_load = total_load.assign(
        TotalMW=total_load["Res_WH_MW"]
        + total_load["Com_WH_MW"]
        + total_load["Res_SPH_MW"]
        + total_load["Com_SPH_MW"]
        + total_load["LDV_MW"]
        + total_load["MDV_MW"]
        + total_load["HDV_MW"]
        + total_load["Base_Com_other"]
        + total_load["Base_Res_other"]
        + total_load["Base_Trans_other"]
        + total_load["Base_Ind"]
    ).drop(
        columns=[
            "Res_WH_MW",
            "Com_WH_MW",
            "Res_SPH_MW",
            "Com_SPH_MW",
            "LDV_MW",
            "MDV_MW",
            "HDV_MW",
            "Base_Com_other",
            "Base_Res_other",
            "Base_Trans_other",
            "Base_Ind",
            "BUS_MW",
            "scenario",
            "year",
        ]
    )

    total_load = total_load.rename(
        columns={"localhourid": "time_index", "ipm_region": "region"}
    )
    total_load["region"] = total_load["region"].astype("object")

    keep_regions, region_agg_map = regions_to_keep(
        settings["model_regions"], settings.get("region_aggregations")
    )

    total_load.loc[:, "region_id_epaipm"] = total_load.loc[:, "region"]
    total_load.loc[
        total_load.region_id_epaipm.isin(region_agg_map.keys()), "region"
    ] = total_load.loc[
        total_load.region_id_epaipm.isin(region_agg_map.keys()), "region_id_epaipm"
    ].map(
        region_agg_map
    )

    logger.info("Aggregating load curves in grouped regions")
    total_load = total_load.groupby(["region", "time_index"]).sum()

    total_load = total_load.unstack(level=0)
    total_load.columns = total_load.columns.droplevel()
    return total_load<|MERGE_RESOLUTION|>--- conflicted
+++ resolved
@@ -338,11 +338,7 @@
     except:
         pass
     # Creating Time-series
-<<<<<<< HEAD
-    pop_files = path_in.glob("*pop_weight*")
-=======
     pop_files = path_in.glob("pop_weight*")
->>>>>>> 10467b92
     newest_pop_file = max(pop_files, key=os.path.getctime)
     pop = load_region_pop_frac(fn=newest_pop_file.name)
     states = pop.loc[pop["ipm_region"].isin(regions), "state"].unique()
