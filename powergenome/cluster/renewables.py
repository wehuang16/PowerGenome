"""
Flexible methods to cluster/aggregate renewable projects
"""
import logging
from pathlib import Path
from typing import Any, List, Union

import numpy as np
import pandas as pd
import pyarrow.parquet as pq
from sklearn.cluster import AgglomerativeClustering

from powergenome.resource_clusters import MERGE

logger = logging.getLogger(__name__)


def load_site_profiles(path: Path, site_ids: List[str]) -> pd.DataFrame:
    suffix = path.suffix
    if suffix == ".parquet":
        df = pq.read_table(path, columns=site_ids).to_pandas()
    elif suffix == ".csv":
        df = pd.read_csv(path, usecols=site_ids)
    return df


def value_bin(
    s: pd.Series,
    bins: Union[int, List[float]] = None,
    q: Union[int, List[float]] = None,
    weights: pd.Series = None,
) -> pd.Series:
    """Create a series of bin labels to split feature values
<<<<<<< HEAD
    Feature data can be split into bins based directly on values using pandas.cut, or
    quantiles of the data using pandas.qcut. If both "q" and "weights" are passed then
    a weighted quantile will be calculated.
=======

    Feature data can be split into bins based directly on values using pandas.cut, or
    quantiles of the data using pandas.qcut. If both "q" and "weights" are passed then
    a weighted quantile will be calculated.

>>>>>>> fb314138
    Parameters
    ----------
    s : pd.Series
        Data values for a feature
    bins : Union[int, List[float]], optional
        Integer number of equal-width bins or the bin edges to use, by default None
    q : Union[int, List[float]], optional
        Integer number of quantile bins or the quantile bin edges to use, by default None
    weights : pd.Series, optional
        Optional weight of each feature data point, only used in conjunction with "q",
        by default None
<<<<<<< HEAD
=======

>>>>>>> fb314138
    Returns
    -------
    pd.Series
        Labels for each data point in the feature
    """
    if s.empty:
        return []
    # if all values are very close pandas will give a binning error
    if np.allclose(s.mean(), s.max()):
        return np.ones_like(s)
    if q:
<<<<<<< HEAD
        if weights is None:
            labels = pd.qcut(s, q=q, duplicates="drop", labels=False)
        elif isinstance(q, int):  # Calc feature values of bin edges from quantiles
=======
        if q == 1:
            return np.ones_like(s)
        if weights is None:
            labels = pd.qcut(s, q=q, duplicates="drop", labels=False)
            return labels
        elif (weights == 0).all():
            weights = pd.Series(np.ones_like(weights))

        if isinstance(q, int):  # Calc feature values of bin edges from quantiles
>>>>>>> fb314138
            q_vals = np.linspace(0, 1, q + 1)
            bins = [w_quantile(s, weights, _q) for _q in q_vals]
            labels = pd.cut(s, bins=bins, duplicates="drop", include_lowest=True)
        elif isinstance(q, list):
<<<<<<< HEAD
=======
            q.sort()
>>>>>>> fb314138
            bins = [w_quantile(s, weights, _q) for _q in q]
            labels = pd.cut(s, bins=bins, duplicates="drop", include_lowest=True)
        else:
            raise TypeError(
                "One of your renewables_clusters uses both the 'q' option and 'weights' "
                f"but 'q' is not an integer or a list. Instead, 'q' is: \n\n{q}"
            )

    elif bins:
<<<<<<< HEAD
        labels = pd.cut(s, bins=bins, duplicates="drop", include_lowest=True)
=======
        if isinstance(bins, list):
            bins.sort()
            if bins[0] > s.min():
                logger.warning(
                    f"The minimum bin value in one of your renewables_clusters is "
                    f"{bins[0]}, which is greater than the minimum value of the data series. "
                    f"The min bin edge is being set to {s.min()}"
                )
                bins[0] = s.min()

            if bins[-1] < s.max():
                logger.warning(
                    f"The maximum bin value in one of your renewables_clusters is "
                    f"{bins[-1]}, which is less than the maximum value of the data series. "
                    f"The max bin edge is being set to {s.max()}"
                )
                bins[-1] = s.max()

            labels = pd.cut(s, bins=bins, duplicates="drop", include_lowest=True)
        else:
            if bins == 1:
                return np.ones_like(s)
            else:
                labels = pd.cut(s, bins=bins, duplicates="drop", include_lowest=True)
>>>>>>> fb314138
    else:
        logger.warning(
            "One of your renewables_clusters uses the 'bin' option but doesn't include "
            "either the 'bins' or 'q' argument. One of these is required to bin sites "
            "by a numeric feature. No binning will be performed on this group of sites."
        )
        labels = np.ones_like(s)

    return labels


def w_quantile(x: pd.Series, weights: pd.Series, q: float) -> float:
    """Calculate feature value at a quantile given both features and weights
<<<<<<< HEAD
=======

>>>>>>> fb314138
    Parameters
    ----------
    x : pd.Series
        Value of feature data
    weights : pd.Series
        Weight of each data point
    q : float
        Quantile value from 0 to 1
<<<<<<< HEAD
=======

>>>>>>> fb314138
    Returns
    -------
    float
        Data value corresponding to the quantile, accounting for weights
    """
<<<<<<< HEAD
    x = pd.concat([x, weights], axis=1)
    xsort = x.sort_values(x.columns[0], ignore_index=True)
    p = q * x[x.columns[1]].sum()
    pop = xsort.loc[0, xsort.columns[1]]
    i = 0
    while pop < p:
=======
    if weights.sum() == 0:
        weights += 0.1
    weights.loc[(weights > 0) & (weights < 0.001)] = 0.001
    x = pd.concat([x, weights], axis=1)
    xsort = x.sort_values(x.columns[0], ignore_index=True)
    p = q * xsort.iloc[:, 1].sum()
    pop = xsort.iloc[0, 1]
    i = 0
    idx_max = xsort.index.max()
    while pop < p and i < idx_max:
>>>>>>> fb314138
        pop = pop + xsort.loc[i + 1, xsort.columns[1]]
        i = i + 1
    return xsort.loc[i, xsort.columns[0]]


def agg_cluster_profile(s: pd.Series, n_clusters: int) -> pd.DataFrame:
    if s.empty:
        return []
    if len(s) == 1:
        return [1]
    if n_clusters <= 0:
        logger.warning(
            f"You have entered a n_clusters parameter that is less than or equal to 0 "
            "in the settings parameter renewables_clusters. n_clusters must be >= 1. "
            "Manually setting n_clusters to 1 in this case."
        )
        n_clusters = 1
    if n_clusters > len(s):
        logger.warning(
            f"You have entered a n_clusters parameter that is greater than the number of "
            "renewable sites for one grouping in the settings parameter renewables_clusters."
            "Manually setting n_clusters to the number of renewable sites in this case."
        )
        n_clusters = len(s)

    clust = AgglomerativeClustering(n_clusters=n_clusters).fit(
        np.array([x for x in s.values])
    )
    labels = clust.labels_
    return labels


def agg_cluster_other(s: pd.Series, n_clusters: int) -> pd.DataFrame:
    if s.empty:
        return []
    if len(s) == 1:
        return [1]
    if n_clusters <= 0:
        logger.warning(
            f"You have entered a n_clusters parameter that is less than or equal to 0 "
            "in the settings parameter renewables_clusters. n_clusters must be >= 1. "
            "Manually setting n_clusters to 1 in this case."
        )
        n_clusters = 1
    if n_clusters > len(s):
        logger.warning(
            f"You have entered a n_clusters parameter that is greater than the number of "
            "renewable sites for one grouping in the settings parameter renewables_clusters."
            "Manually setting n_clusters to the number of renewable sites in this case."
        )
        n_clusters = len(s)
    clust = AgglomerativeClustering(n_clusters=n_clusters).fit(s.values.reshape(-1, 1))
    labels = clust.labels_
    return labels


def agglomerative_cluster_binned(
    data: pd.DataFrame, by: Union[str, List[str]], feature: str, n_clusters: int
) -> pd.DataFrame:
    if data.empty:
        data["cluster"] = []
        return data

    if feature == "profile":
        func = agg_cluster_profile
    else:
        func = agg_cluster_other

    grouped = data.groupby(by)
    df_list = []
    first_label = 0
    for _, _df in grouped:
        if len(_df) == 1:
            labels = 1
            labels += first_label
            _df["cluster"] = labels
        else:
            labels = func(_df[feature], min(n_clusters, len(_df)))
            labels += first_label
            first_label = max(labels) + 1
            _df["cluster"] = labels
        df_list.append(_df)
    df = pd.concat(df_list)

    return df


def agglomerative_cluster_no_bin(
    data: pd.DataFrame, feature: str, n_clusters: int
) -> pd.DataFrame:
    if data.empty:
        data["cluster"] = []
        return data
    _data = data.copy()
    if feature == "profile":
        func = agg_cluster_profile
    else:
        func = agg_cluster_other

    if len(_data) == 1:
        labels = 1
        _data["cluster"] = labels
    else:
        labels = func(_data[feature], min(n_clusters, len(_data)))
        _data["cluster"] = labels

    return _data


def agglomerative_cluster(binned: bool, data: pd.DataFrame, **kwargs) -> pd.DataFrame:
    kwargs.pop("method")
    if binned:
        return agglomerative_cluster_binned(data, **kwargs)
    else:
        return agglomerative_cluster_no_bin(data, **kwargs)


def value_filter(
    data: pd.DataFrame, feature: str, max_value: float = None, min_value: float = None
) -> pd.DataFrame:
    df = data.copy()
    if max_value:
        df = df.loc[df[feature] <= max_value, :]
    if min_value:
        df = df.loc[df[feature] >= min_value, :]

    return df


def min_capacity_mw(
    data: pd.DataFrame,
    min_cap: int = None,
    cap_col: str = "mw",
) -> pd.DataFrame:
    if "lcoe" not in data.columns:
        logger.warning(
            "You have selected a minimum capacity for one of the renewables_clusters "
            "groups. This feature is only available if the column 'lcoe' is included in "
            "your data file on renewable sites. No 'lcoe' column has been found, so all "
            "sites will be included in the final clusters."
        )
        return data
    if min_cap is None:
        return data

    _df = data.sort_values("lcoe")
    mask = np.ones(len(_df), dtype=bool)
    temp = (_df.loc[mask, cap_col].cumsum() < min_cap).values
    temp[temp.argmin()] = True
    mask[mask] = temp

    return _df.loc[mask, :]


def calc_cluster_values(
    df: pd.DataFrame,
    sums: List[str] = MERGE["sums"],
    means: List[str] = MERGE["means"],
    weight: str = MERGE["weight"],
) -> pd.DataFrame:
    sums = [s for s in sums if s in df.columns]
    means = [m for m in means if m in df.columns]
    assert weight in df.columns
    df = df.reset_index(drop=True)
    df["weight"] = df[weight] / df[weight].sum()

    data = {}
    for s in sums:
        data[s] = df[s].sum()
    for m in means:
        data[m] = np.average(df[m], weights=df[weight])

    _df = pd.DataFrame(data, index=[0])
    profile = df.loc[0, "profile"] * df.loc[0, "weight"]
    for row in df.loc[1:, :].itertuples():
        profile += row.profile * row.weight

    profile /= df["weight"].sum()

    _df["profile"] = [profile]
    _df["cluster"] = df["cluster"].values[0]

    return _df


CLUSTER_FUNCS = {"agglomerative": agglomerative_cluster}


def assign_site_cluster(
    renew_data: pd.DataFrame,
    profile_path: Path,
    regions: List[str],
    site_map: pd.DataFrame = None,
    min_capacity: int = None,
    filter: List[dict] = None,
    bin: List[dict] = None,
    group: List[str] = None,
    cluster: List[dict] = None,
    utc_offset: int = 0,
    **kwargs: Any,
) -> pd.DataFrame:
    """Use settings options to group individual renewable sites.
    Sites are located within a model region that may be a collection of base regions.
    Site metadata such as the cpa_id and any numeric or categorial features (e.g.
    interconnection cost or the name of a geographic subregion that the site is located
    in) are specified in `renew_data`. Based on the user settings, the full list of
    sites in a region is filtered (numeric), binned (numeric), grouped(categorical), and
    clustered (numeric).
    Parameters
    ----------
    renew_data : pd.DataFrame
        Data on each renewable site. Must contain columns "cpa_id", "region", and either
        "interconnect_annuity" or "interconnect_capex_mw". Other columns are numeric or
        categorical features. Example columns might be a geographic location such as county
        (categorical), or the capacity factor (numeric).
    profile_path : Path
        Path to a parquet or CSV file with generation profiles. Column names should
        either correspond to the "cpa_id" from `renew_data` or mapped IDs from `site_map`.
    regions : List[str]
        The regions from "region" column of `renew_data` that will be used.
    site_map : pd.DataFrame, optional
        An optional mapping of `cpa_id` to the column names in the generation profile file,
        by default None
    min_capacity : int, optional
        A minimum amount of capacity to include, by default None. Can only be used if
        the column "lcoe" is included in `renew_data`. Sites are sorted based on lcoe
        and the least cost sites that satisfy the minimum capacity are retained.
    filter : List[dict], optional
        A list of filter parameters, by default None. Each dictionary should have the keys
        "feature" and at least one of "min" and "max". Only sites in `renew_data` with
        values that satisfy the min/max parameters for the specified features are retained.
    bin : List[dict], optional
        A list of binning parameters, by default None. Each dictionary should have the keys
        "feature" and either "bins" or "q". "bins" and "q" are input parameters to the
        Pandas functions `cut` and `qcut` -- they can be integers or a list of bin edge
        values.
    group : List[str], optional
        A list of categorical features in `renew_data` to group the sites, by default None.
    cluster : List[dict], optional
        A list of clustering parameters, by default None. Each dictionary should have the
        keys "feature", "method", and "n_clusters". Supported methods are "agglomerative".
        The feature should either be a column from `renew_data` or "profile" (use the
        generation profiles as a feature).
    utc_offset : int, optional
        Hours offset from UTC, by default 0. Generation data will be shifted from UTC
        by this value.
    Returns
    -------
    pd.DataFrame
        The renewable sites included in the study with a column "cluster". Other columns
        for binning and grouping may also be included.
    Raises
    ------
    KeyError
        The key "feature" is not included in a "bin" set of parameters
    KeyError
        The feature is not included in `renew_data`
    TypeError
        The feature specified by a "bin" set of parameters is not numeric.
    Examples
    --------
    This is an example of the YAML settings.
    renewables_clusters:
    - region: ISNE
        technology: landbasedwind
        min_capacity: 10000
        filter:
          - feature: lcoe
            max: 100
        bin:
          - feature: interconnect_annuity
            bins: 3 # This can be an integer or list of bin edges
            # q: [0, .25, .5, .75, 1.] # Integer number of quantiles (e.g. quartiles) or list of quantile edges
        group:
          - state
        cluster:
          - feature: profile
            method: agglomerative
            n_clusters: 2
    """
    data = renew_data.loc[renew_data["region"].isin(regions), :]

    for filt in filter or []:
        data = value_filter(
            data=data,
            feature=filt["feature"].lower(),
            max_value=filt.get("max"),
            min_value=filt.get("min"),
        )
    if data.empty:
        data["cluster"] = []
        return data
    if min_capacity:
        data = min_capacity_mw(data, min_cap=min_capacity)
    if site_map is not None:
        site_ids = [str(site_map.loc[i]) for i in data["cpa_id"]]
    else:
        site_ids = [str(i) for i in data["cpa_id"]]
    if profile_path is not None:
        cpa_profiles = load_site_profiles(profile_path, site_ids=list(set(site_ids)))
        profiles = [np.roll(cpa_profiles[site].values, utc_offset) for site in site_ids]
        data["profile"] = profiles

    bin_features = []
    for b in bin or []:
        feature = b.get("feature")
        if not feature:
            raise KeyError(
                "One of your renewables_clusters uses the 'bin' option but doesn't include "
                "the 'feature' argument. You must specify a numeric feature (column) to "
                "split the renewable sites into bins."
            )
        if feature not in data.columns:
            raise KeyError(
                "One of your renewables_clusters uses the 'bin' option and includes the "
                f"feature argument '{feature}', which is not in the renewable site data. The "
                "feature must be one of the columns in your renewable site data file."
            )
        if not data[feature].dtype.kind in "iufc":
            raise TypeError(
                f"You specified the feature '{feature}' to bin one of your renewables_clusters. "
                f"'{feature}' is not a numeric column. Binning requires a numeric column."
            )
        feature = feature.lower()
        bin_features.append(f"{feature}_bin")
        weights = b.get("weights")
        if weights and weights not in data.columns:
            raise KeyError(
                "One of your renewables_clusters uses the 'bin' option and includes the "
                f"'weights' argument '{weights}', which is not in the renewable site data. The "
                "weights must be one of the columns in your renewable site data file."
            )
        data[f"{feature}_bin"] = value_bin(
            data[feature], b.get("bins"), b.get("q"), weights=weights
        )
<<<<<<< HEAD

        if "mw_per_bin" in b:
            if b.get("bins") is not None:
                logger.warning("Overwriting 'bins' based on mw_bin_size")
            b["bins"] = int(data["mw"].sum() / b["mw_per_bin"]) + 1
            del b["mw_per_bin"]
=======
>>>>>>> fb314138

    group_by = bin_features + ([g.lower() for g in group or []])
    prev_feature_cluster_col = None
    for clust in cluster or []:
        if "mw_per_cluster" in clust:
            if clust.get("n_clusters") is not None:
                logger.warning("Overwriting 'n_clusters' based on mw_cluster_size")
            clust["n_clusters"] = int(data["mw"].sum() / clust["mw_per_cluster"]) + 1
            del clust["mw_per_cluster"]

        if "cluster" in data.columns and prev_feature_cluster_col:
            data = data.rename(columns={"cluster": prev_feature_cluster_col})
        if group_by:
            clust["by"] = group_by
            data = CLUSTER_FUNCS[clust["method"]](True, data, **clust)
        else:
            data = CLUSTER_FUNCS[clust["method"]](False, data, **clust)

        group_by.append(f"{clust['feature']}_clust")
        prev_feature_cluster_col = f"{clust['feature']}_clust"

    if "cluster" not in data.columns:
        if group_by:
            i = 1
            df_list = []
            for _, _df in data.groupby(group_by):
                _df["cluster"] = i
                df_list.append(_df)
                i += 1
            data = pd.concat(df_list)
        else:
            data["cluster"] = range(1, len(data) + 1)

    return data<|MERGE_RESOLUTION|>--- conflicted
+++ resolved
@@ -31,17 +31,11 @@
     weights: pd.Series = None,
 ) -> pd.Series:
     """Create a series of bin labels to split feature values
-<<<<<<< HEAD
+
     Feature data can be split into bins based directly on values using pandas.cut, or
     quantiles of the data using pandas.qcut. If both "q" and "weights" are passed then
     a weighted quantile will be calculated.
-=======
-
-    Feature data can be split into bins based directly on values using pandas.cut, or
-    quantiles of the data using pandas.qcut. If both "q" and "weights" are passed then
-    a weighted quantile will be calculated.
-
->>>>>>> fb314138
+
     Parameters
     ----------
     s : pd.Series
@@ -53,10 +47,7 @@
     weights : pd.Series, optional
         Optional weight of each feature data point, only used in conjunction with "q",
         by default None
-<<<<<<< HEAD
-=======
-
->>>>>>> fb314138
+
     Returns
     -------
     pd.Series
@@ -68,11 +59,6 @@
     if np.allclose(s.mean(), s.max()):
         return np.ones_like(s)
     if q:
-<<<<<<< HEAD
-        if weights is None:
-            labels = pd.qcut(s, q=q, duplicates="drop", labels=False)
-        elif isinstance(q, int):  # Calc feature values of bin edges from quantiles
-=======
         if q == 1:
             return np.ones_like(s)
         if weights is None:
@@ -82,15 +68,11 @@
             weights = pd.Series(np.ones_like(weights))
 
         if isinstance(q, int):  # Calc feature values of bin edges from quantiles
->>>>>>> fb314138
             q_vals = np.linspace(0, 1, q + 1)
             bins = [w_quantile(s, weights, _q) for _q in q_vals]
             labels = pd.cut(s, bins=bins, duplicates="drop", include_lowest=True)
         elif isinstance(q, list):
-<<<<<<< HEAD
-=======
             q.sort()
->>>>>>> fb314138
             bins = [w_quantile(s, weights, _q) for _q in q]
             labels = pd.cut(s, bins=bins, duplicates="drop", include_lowest=True)
         else:
@@ -100,9 +82,6 @@
             )
 
     elif bins:
-<<<<<<< HEAD
-        labels = pd.cut(s, bins=bins, duplicates="drop", include_lowest=True)
-=======
         if isinstance(bins, list):
             bins.sort()
             if bins[0] > s.min():
@@ -127,7 +106,6 @@
                 return np.ones_like(s)
             else:
                 labels = pd.cut(s, bins=bins, duplicates="drop", include_lowest=True)
->>>>>>> fb314138
     else:
         logger.warning(
             "One of your renewables_clusters uses the 'bin' option but doesn't include "
@@ -141,10 +119,7 @@
 
 def w_quantile(x: pd.Series, weights: pd.Series, q: float) -> float:
     """Calculate feature value at a quantile given both features and weights
-<<<<<<< HEAD
-=======
-
->>>>>>> fb314138
+
     Parameters
     ----------
     x : pd.Series
@@ -153,23 +128,12 @@
         Weight of each data point
     q : float
         Quantile value from 0 to 1
-<<<<<<< HEAD
-=======
-
->>>>>>> fb314138
+
     Returns
     -------
     float
         Data value corresponding to the quantile, accounting for weights
     """
-<<<<<<< HEAD
-    x = pd.concat([x, weights], axis=1)
-    xsort = x.sort_values(x.columns[0], ignore_index=True)
-    p = q * x[x.columns[1]].sum()
-    pop = xsort.loc[0, xsort.columns[1]]
-    i = 0
-    while pop < p:
-=======
     if weights.sum() == 0:
         weights += 0.1
     weights.loc[(weights > 0) & (weights < 0.001)] = 0.001
@@ -180,7 +144,6 @@
     i = 0
     idx_max = xsort.index.max()
     while pop < p and i < idx_max:
->>>>>>> fb314138
         pop = pop + xsort.loc[i + 1, xsort.columns[1]]
         i = i + 1
     return xsort.loc[i, xsort.columns[0]]
@@ -516,15 +479,12 @@
         data[f"{feature}_bin"] = value_bin(
             data[feature], b.get("bins"), b.get("q"), weights=weights
         )
-<<<<<<< HEAD
 
         if "mw_per_bin" in b:
             if b.get("bins") is not None:
                 logger.warning("Overwriting 'bins' based on mw_bin_size")
             b["bins"] = int(data["mw"].sum() / b["mw_per_bin"]) + 1
             del b["mw_per_bin"]
-=======
->>>>>>> fb314138
 
     group_by = bin_features + ([g.lower() for g in group or []])
     prev_feature_cluster_col = None
